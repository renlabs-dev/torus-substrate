[toolchain]
channel = "1.88.0"
<<<<<<< HEAD
components = ["clippy", "rustfmt", "rust-src", "rust-analyzer", "llvm-tools-preview"]
=======
components = [
    "clippy",
    "rustfmt",
    "rust-src",
    "rust-analyzer",
    "llvm-tools-preview",
]
>>>>>>> bf81566c
targets = ["x86_64-unknown-linux-gnu", "wasm32-unknown-unknown"]
profile = "minimal"<|MERGE_RESOLUTION|>--- conflicted
+++ resolved
@@ -1,8 +1,5 @@
 [toolchain]
 channel = "1.88.0"
-<<<<<<< HEAD
-components = ["clippy", "rustfmt", "rust-src", "rust-analyzer", "llvm-tools-preview"]
-=======
 components = [
     "clippy",
     "rustfmt",
@@ -10,6 +7,5 @@
     "rust-analyzer",
     "llvm-tools-preview",
 ]
->>>>>>> bf81566c
 targets = ["x86_64-unknown-linux-gnu", "wasm32-unknown-unknown"]
 profile = "minimal"