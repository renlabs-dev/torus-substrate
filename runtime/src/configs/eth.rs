--- conflicted
+++ resolved
@@ -32,20 +32,10 @@
     where
         I: 'a + IntoIterator<Item = (ConsensusEngineId, &'a [u8])>,
     {
-<<<<<<< HEAD
-        let authority_id = F::find_author(digests).and_then(|author_index| {
-            pallet_aura::Authorities::<Runtime>::get()
-                .get(author_index as usize)
-                .cloned()
-        })?;
-
-        authority_id.to_raw_vec().get(4..24).map(H160::from_slice)
-=======
         use pallet_aura::Authorities;
         F::find_author(digests)
             .and_then(|index| Authorities::<Runtime>::get().get(index as usize).cloned())
             .and_then(|id| id.to_raw_vec().get(4..24).map(H160::from_slice))
->>>>>>> 954a2485
     }
 }
 
