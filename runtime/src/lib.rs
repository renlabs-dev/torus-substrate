--- conflicted
+++ resolved
@@ -39,11 +39,7 @@
     spec_name: create_runtime_str!("torus-runtime"),
     impl_name: create_runtime_str!("torus-runtime"),
     authoring_version: 1,
-<<<<<<< HEAD
-    spec_version: 5,
-=======
     spec_version: 9,
->>>>>>> 36cb912a
     impl_version: 1,
     apis: apis::RUNTIME_API_VERSIONS,
     transaction_version: 1,
