#![cfg_attr(not(feature = "std"), no_std)]

#[cfg(feature = "std")]
include!(concat!(env!("OUT_DIR"), "/wasm_binary.rs"));

extern crate alloc;
use alloc::vec::Vec;

use interface::*;
use polkadot_sdk::{
    frame_executive, frame_support, frame_system,
    polkadot_sdk_frame::{self as frame, prelude::*, runtime::prelude::*},
    sp_arithmetic::FixedPointNumber,
    sp_core,
    sp_runtime::impl_opaque_keys,
    *,
};
#[cfg(feature = "std")]
use sp_version::NativeVersion;
use sp_version::RuntimeVersion;
use weights::constants::RocksDbWeight;

pub mod apis;
pub mod benchmarks;
pub mod configs;
pub mod precompiles;

impl_opaque_keys! {
    pub struct SessionKeys {
        pub aura: Aura,
        pub grandpa: Grandpa,
    }
}

/// The runtime version.
#[runtime_version]
pub const VERSION: RuntimeVersion = RuntimeVersion {
    spec_name: create_runtime_str!("torus-runtime"),
    impl_name: create_runtime_str!("torus-runtime"),
    authoring_version: 1,
<<<<<<< HEAD
    spec_version: 20,
=======
    spec_version: 12,
>>>>>>> 954a2485
    impl_version: 1,
    apis: apis::RUNTIME_API_VERSIONS,
    transaction_version: 1,
    state_version: 1,
};

/// The version information used to identify this runtime when compiled
/// natively.
#[cfg(feature = "std")]
pub fn native_version() -> NativeVersion {
    NativeVersion {
        runtime_version: VERSION,
        can_author_with: Default::default(),
    }
}

/// The signed extensions that are added to the runtime.
pub type SignedExtra = (
    // Checks that the sender is not the zero address.
    frame_system::CheckNonZeroSender<Runtime>,
    // Checks that the runtime version is correct.
    frame_system::CheckSpecVersion<Runtime>,
    // Checks that the transaction version is correct.
    frame_system::CheckTxVersion<Runtime>,
    // Checks that the genesis hash is correct.
    frame_system::CheckGenesis<Runtime>,
    // Checks that the era is valid.
    frame_system::CheckEra<Runtime>,
    // Checks that the nonce is valid.
    frame_system::CheckNonce<Runtime>,
    // Checks that the weight is valid.
    frame_system::CheckWeight<Runtime>,
    // Ensures that the sender has enough funds to pay for the transaction
    // and deducts the fee from the sender's account.
    pallet_transaction_payment::ChargeTransactionPayment<Runtime>,
    // Enables support for wallets requiring runtime metadata.
    frame_metadata_hash_extension::CheckMetadataHash<Runtime>,
);

pub type SignedPayload = sp_runtime::generic::SignedPayload<RuntimeCall, SignedExtra>;

/// All migrations of the runtime, aside from the ones declared in the pallets.
///
/// This can be a tuple of types, each implementing `OnRuntimeUpgrade`.
<<<<<<< HEAD
type Migrations = (
    pallet_governance::migrations::v3::Migration<Runtime, RocksDbWeight>,
    pallet_governance::migrations::v4::Migration<Runtime, RocksDbWeight>,
    pallet_governance::migrations::v5::Migration<Runtime, RocksDbWeight>,
    pallet_permission0::migrations::v2::Migration<Runtime, RocksDbWeight>,
    pallet_permission0::migrations::v3::Migration<Runtime, RocksDbWeight>,
    pallet_emission0::migrations::v2::Migration<Runtime, RocksDbWeight>,
    pallet_torus0::migrations::v3::Migration<Runtime, RocksDbWeight>,
    pallet_torus0::migrations::v4::Migration<Runtime, RocksDbWeight>,
    pallet_torus0::migrations::v5::Migration<Runtime, RocksDbWeight>,
);
=======
type Migrations = (pallet_torus0::migrations::v3::Migration<Runtime, RocksDbWeight>,);
>>>>>>> 954a2485

/// Executive: handles dispatch to the various modules.
pub type RuntimeExecutive = frame_executive::Executive<
    Runtime,
    Block,
    frame_system::ChainContext<Runtime>,
    Runtime,
    AllPalletsWithSystem,
    Migrations,
>;

// Composes the runtime by adding all the used pallets and deriving necessary
// types.
#[frame_construct_runtime]
mod runtime {
    #[runtime::runtime]
    #[runtime::derive(
        RuntimeCall,
        RuntimeEvent,
        RuntimeError,
        RuntimeOrigin,
        RuntimeFreezeReason,
        RuntimeHoldReason,
        RuntimeSlashReason,
        RuntimeLockId,
        RuntimeTask
    )]
    pub struct Runtime;

    #[runtime::pallet_index(0)]
    pub type System = frame_system::Pallet<Runtime>;

    #[runtime::pallet_index(1)]
    pub type Timestamp = pallet_timestamp::Pallet<Runtime>;

    #[runtime::pallet_index(2)]
    pub type Aura = pallet_aura::Pallet<Runtime>;

    #[runtime::pallet_index(3)]
    pub type Grandpa = pallet_grandpa::Pallet<Runtime>;

    #[runtime::pallet_index(4)]
    pub type Balances = pallet_balances::Pallet<Runtime>;

    #[runtime::pallet_index(5)]
    pub type TransactionPayment = pallet_transaction_payment::Pallet<Runtime>;

    #[runtime::pallet_index(6)]
    pub type Sudo = pallet_sudo::Pallet<Runtime>;

    #[runtime::pallet_index(7)]
    pub type Multisig = pallet_multisig::Pallet<Runtime>;

    #[runtime::pallet_index(8)]
    pub type Ethereum = pallet_ethereum::Pallet<Runtime>;

    #[runtime::pallet_index(9)]
    pub type EVM = pallet_evm::Pallet<Runtime>;

    #[runtime::pallet_index(11)]
    pub type Governance = pallet_governance::Pallet<Runtime>;

    #[runtime::pallet_index(12)]
    pub type Torus0 = pallet_torus0::Pallet<Runtime>;

    #[runtime::pallet_index(13)]
    pub type Emission0 = pallet_emission0::Pallet<Runtime>;

    #[runtime::pallet_index(14)]
    pub type Permission0 = pallet_permission0::Pallet<Runtime>;

    #[runtime::pallet_index(15)]
    pub type Faucet = pallet_faucet::Pallet<Runtime>;
}

parameter_types! {
    pub const Version: RuntimeVersion = VERSION;
}

/// Some re-exports that the node side code needs to know. Some are useful in
/// this context as well.
///
/// Other types should preferably be private.
// TODO: this should be standardized in some way, see:
// https://github.com/paritytech/substrate/issues/10579#issuecomment-1600537558
pub mod interface {
    use polkadot_sdk::{
        frame_system, pallet_balances,
        sp_core::H160,
        sp_runtime::{self, generic, traits::BlakeTwo256, MultiSignature},
    };
    pub use polkadot_sdk::{
        frame_system::Call as SystemCall, pallet_balances::Call as BalancesCall,
    };

    use super::Runtime;
    use crate::RuntimeCall;

    pub type BlockNumber = u64;

    pub type Signature = MultiSignature;
    pub type Address = sp_runtime::MultiAddress<AccountId, ()>;

    pub type UncheckedExtrinsic =
        fp_self_contained::UncheckedExtrinsic<Address, RuntimeCall, Signature, super::SignedExtra>;

    pub type CheckedExtrinsic =
        fp_self_contained::CheckedExtrinsic<AccountId, RuntimeCall, super::SignedExtra, H160>;

    pub type Header = generic::Header<BlockNumber, BlakeTwo256>;
    pub type Block = generic::Block<Header, UncheckedExtrinsic>;

    pub type AccountId = <Runtime as frame_system::Config>::AccountId;
    pub type Nonce = <Runtime as frame_system::Config>::Nonce;
    pub type Hash = <Runtime as frame_system::Config>::Hash;
    pub type Balance = <Runtime as pallet_balances::Config>::Balance;
    pub type MinimumBalance = <Runtime as pallet_balances::Config>::ExistentialDeposit;
}

// Opaque types. These are used by the CLI to instantiate machinery that don't
// need to know the specifics of the runtime. They can then be made to be
// agnostic over specific formats of data like extrinsics, allowing for them to
// continue syncing the network through upgrades to even the core data
// structures.
pub mod opaque {
    use frame::traits::BlakeTwo256;
    use sp_runtime::generic;
    pub use sp_runtime::OpaqueExtrinsic as UncheckedExtrinsic;

    use super::*;

    /// Opaque block header type.
    pub type Header = generic::Header<BlockNumber, BlakeTwo256>;
    /// Opaque block type.
    pub type Block = generic::Block<Header, UncheckedExtrinsic>;
    /// Opaque block identifier type.
    pub type BlockId = generic::BlockId<Block>;
}<|MERGE_RESOLUTION|>--- conflicted
+++ resolved
@@ -38,11 +38,7 @@
     spec_name: create_runtime_str!("torus-runtime"),
     impl_name: create_runtime_str!("torus-runtime"),
     authoring_version: 1,
-<<<<<<< HEAD
-    spec_version: 20,
-=======
-    spec_version: 12,
->>>>>>> 954a2485
+    spec_version: 21,
     impl_version: 1,
     apis: apis::RUNTIME_API_VERSIONS,
     transaction_version: 1,
@@ -87,7 +83,6 @@
 /// All migrations of the runtime, aside from the ones declared in the pallets.
 ///
 /// This can be a tuple of types, each implementing `OnRuntimeUpgrade`.
-<<<<<<< HEAD
 type Migrations = (
     pallet_governance::migrations::v3::Migration<Runtime, RocksDbWeight>,
     pallet_governance::migrations::v4::Migration<Runtime, RocksDbWeight>,
@@ -95,13 +90,9 @@
     pallet_permission0::migrations::v2::Migration<Runtime, RocksDbWeight>,
     pallet_permission0::migrations::v3::Migration<Runtime, RocksDbWeight>,
     pallet_emission0::migrations::v2::Migration<Runtime, RocksDbWeight>,
-    pallet_torus0::migrations::v3::Migration<Runtime, RocksDbWeight>,
     pallet_torus0::migrations::v4::Migration<Runtime, RocksDbWeight>,
     pallet_torus0::migrations::v5::Migration<Runtime, RocksDbWeight>,
 );
-=======
-type Migrations = (pallet_torus0::migrations::v3::Migration<Runtime, RocksDbWeight>,);
->>>>>>> 954a2485
 
 /// Executive: handles dispatch to the various modules.
 pub type RuntimeExecutive = frame_executive::Executive<
