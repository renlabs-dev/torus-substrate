--- conflicted
+++ resolved
@@ -9,11 +9,7 @@
 //! The pallet is only enabled on testnets via the `testnet` feature flag and is disabled
 //! on production networks to prevent token generation outside of the normal emission schedule.
 //!
-<<<<<<< HEAD
-//! ## Interface
-=======
 //! ## Usage
->>>>>>> bf81566c
 //!
 //! ### Interface
 //!
