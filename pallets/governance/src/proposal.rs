--- conflicted
+++ resolved
@@ -1,19 +1,8 @@
 use codec::{Decode, Encode, MaxEncodedLen};
-<<<<<<< HEAD
-=======
-use polkadot_sdk::frame_election_provider_support::Get;
-use polkadot_sdk::frame_support::traits::Currency;
-use polkadot_sdk::polkadot_sdk_frame::traits::CheckedAdd;
-use polkadot_sdk::sp_runtime::SaturatedConversion;
-use polkadot_sdk::sp_std::{collections::btree_set::BTreeSet, vec::Vec};
->>>>>>> a5461345
 use polkadot_sdk::{
     frame_election_provider_support::Get,
     frame_support::{
-        dispatch::DispatchResult,
-        ensure,
-        storage::with_storage_layer,
-        traits::{Currency, WithdrawReasons},
+        dispatch::DispatchResult, ensure, storage::with_storage_layer, traits::Currency,
     },
     polkadot_sdk_frame::{prelude::BlockNumberFor, traits::CheckedAdd},
     sp_core::{ConstU32, U256},
@@ -96,18 +85,13 @@
 
     /// Executes the changes.
     fn execute_proposal(self) -> DispatchResult {
-<<<<<<< HEAD
         // Proposal fee is given back to the proposer.
-        let _ =
-            <T as crate::Config>::Currency::deposit_creating(&self.proposer, self.proposal_cost);
-=======
         let _ = <T as crate::Config>::Currency::transfer(
             &crate::DaoTreasuryAddress::<T>::get(),
             &self.proposer,
             self.proposal_cost,
             ExistenceRequirement::AllowDeath,
         );
->>>>>>> a5461345
 
         match self.data {
             ProposalData::GlobalParams(data) => {
