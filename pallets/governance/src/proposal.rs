use crate::frame::traits::ExistenceRequirement;
use crate::BoundedBTreeSet;
use crate::BoundedVec;
use crate::DebugNoBound;
use crate::TypeInfo;
use crate::{
    AccountIdOf, BalanceOf, Block, DaoTreasuryAddress, Error, GlobalGovernanceConfig, Proposals,
    UnrewardedProposals,
};
use crate::{GovernanceConfiguration, NotDelegatingVotingPower};
use codec::{Decode, Encode, MaxEncodedLen};
use polkadot_sdk::frame_election_provider_support::Get;
use polkadot_sdk::frame_support::traits::Currency;
use polkadot_sdk::frame_support::traits::WithdrawReasons;
use polkadot_sdk::sp_runtime::SaturatedConversion;
use polkadot_sdk::sp_std::{collections::btree_set::BTreeSet, vec::Vec};
use polkadot_sdk::{
    frame_support::{dispatch::DispatchResult, ensure, storage::with_storage_layer},
    sp_core::ConstU32,
    sp_runtime::{BoundedBTreeMap, DispatchError, Percent},
    sp_tracing::error,
};
use substrate_fixed::types::I92F36;

pub type ProposalId = u64;

#[derive(DebugNoBound, TypeInfo, Decode, Encode, MaxEncodedLen)]
#[scale_info(skip_type_params(T))]
pub struct Proposal<T: crate::Config> {
    pub id: ProposalId,
    pub proposer: AccountIdOf<T>,
    pub expiration_block: Block,
    pub data: ProposalData<T>,
    pub status: ProposalStatus<T>,
    pub metadata: BoundedVec<u8, ConstU32<256>>,
    pub proposal_cost: BalanceOf<T>,
    pub creation_block: Block,
}

impl<T: crate::Config> Proposal<T> {
    /// Whether the proposal is still active.
    #[must_use]
    pub fn is_active(&self) -> bool {
        matches!(self.status, ProposalStatus::Open { .. })
    }

    /// Marks a proposal as accepted and overrides the storage value.
    pub fn accept(
        mut self,
        block: Block,
        stake_for: BalanceOf<T>,
        stake_against: BalanceOf<T>,
    ) -> DispatchResult {
        ensure!(self.is_active(), crate::Error::<T>::ProposalIsFinished);

        self.status = ProposalStatus::Accepted {
            block,
            stake_for,
            stake_against,
        };

        Proposals::<T>::insert(self.id, &self);
        crate::Pallet::<T>::deposit_event(crate::Event::ProposalAccepted(self.id));

        self.execute_proposal()?;

        Ok(())
    }

    fn execute_proposal(self) -> DispatchResult {
        let _ =
            <T as crate::Config>::Currency::deposit_creating(&self.proposer, self.proposal_cost);

        match self.data {
            ProposalData::GlobalParams(data) => {
                let GlobalParamsData {
                    min_name_length,
                    max_name_length,
                    max_allowed_agents,
                    max_allowed_weights,
                    min_stake_per_weight,
                    min_weight_control_fee,
                    min_staking_fee,
                    dividends_participation_weight,
                    proposal_cost,
                } = data;

                pallet_torus0::MinNameLength::<T>::set(min_name_length);
                pallet_torus0::MaxNameLength::<T>::set(max_name_length);
                pallet_torus0::MaxAllowedAgents::<T>::set(max_allowed_agents);
                pallet_torus0::DividendsParticipationWeight::<T>::set(
                    dividends_participation_weight,
                );
                pallet_torus0::FeeConstraints::<T>::mutate(|constraints| {
                    constraints.min_weight_control_fee =
                        Percent::from_percent(min_weight_control_fee);
                    constraints.min_staking_fee = Percent::from_percent(min_staking_fee);
                });
                pallet_emission0::MaxAllowedWeights::<T>::set(max_allowed_weights);
<<<<<<< HEAD
                pallet_emission0::MinStakePerWeight::<T>::set(min_stake_per_weight);
=======
                pallet_emission0::MinStakePerWeight::<T>::set(min_weight_stake);
                crate::GlobalGovernanceConfig::<T>::mutate(|config| {
                    config.proposal_cost = proposal_cost;
                });
>>>>>>> c35c48f4
            }
            ProposalData::TransferDaoTreasury { account, amount } => {
                <T as crate::Config>::Currency::transfer(
                    &DaoTreasuryAddress::<T>::get(),
                    &account,
                    amount,
                    ExistenceRequirement::AllowDeath,
                )
                .map_err(|_| crate::Error::<T>::InternalError)?;
            }

            _ => {}
        }

        Ok(())
    }

    /// Marks a proposal as refused and overrides the storage value.
    pub fn refuse(
        mut self,
        block: Block,
        stake_for: BalanceOf<T>,
        stake_against: BalanceOf<T>,
    ) -> DispatchResult {
        ensure!(self.is_active(), crate::Error::<T>::ProposalIsFinished);

        self.status = ProposalStatus::Refused {
            block,
            stake_for,
            stake_against,
        };

        Proposals::<T>::insert(self.id, &self);
        crate::Pallet::<T>::deposit_event(crate::Event::ProposalRefused(self.id));

        Ok(())
    }

    /// Marks a proposal as expired and overrides the storage value.
    pub fn expire(mut self, block_number: u64) -> DispatchResult {
        ensure!(self.is_active(), crate::Error::<T>::ProposalIsFinished);
        ensure!(
            block_number >= self.expiration_block,
            crate::Error::<T>::InvalidProposalFinalizationParameters
        );

        self.status = ProposalStatus::Expired;

        Proposals::<T>::insert(self.id, &self);
        crate::Pallet::<T>::deposit_event(crate::Event::ProposalExpired(self.id));

        Ok(())
    }
}

#[derive(Clone, DebugNoBound, TypeInfo, Decode, Encode, MaxEncodedLen, PartialEq, Eq)]
#[scale_info(skip_type_params(T))]
pub enum ProposalStatus<T: crate::Config> {
    Open {
        votes_for: BoundedBTreeSet<AccountIdOf<T>, ConstU32<{ u32::MAX }>>,
        votes_against: BoundedBTreeSet<AccountIdOf<T>, ConstU32<{ u32::MAX }>>,
        stake_for: BalanceOf<T>,
        stake_against: BalanceOf<T>,
    },
    Accepted {
        block: Block,
        stake_for: BalanceOf<T>,
        stake_against: BalanceOf<T>,
    },
    Refused {
        block: Block,
        stake_for: BalanceOf<T>,
        stake_against: BalanceOf<T>,
    },
    Expired,
}

#[derive(Clone, DebugNoBound, TypeInfo, Decode, Encode, MaxEncodedLen, PartialEq, Eq)]
#[scale_info(skip_type_params(T))]
pub struct GlobalParamsData<T: crate::Config> {
    pub min_name_length: u16,
    pub max_name_length: u16,
    pub max_allowed_agents: u16,
    pub max_allowed_weights: u16,
    pub min_stake_per_weight: BalanceOf<T>,
    pub min_weight_control_fee: u8,
    pub min_staking_fee: u8,
    pub dividends_participation_weight: Percent,
    pub proposal_cost: BalanceOf<T>,
}

impl<T: crate::Config> Default for GlobalParamsData<T> {
    fn default() -> Self {
        Self {
            min_name_length: T::DefaultMinNameLength::get(),
            max_name_length: T::DefaultMaxNameLength::get(),
            max_allowed_agents: T::DefaultMaxAllowedAgents::get(),
            max_allowed_weights: T::DefaultMaxAllowedWeights::get(),
            min_weight_stake: 0,
            min_weight_control_fee: T::DefaultMinWeightControlFee::get(),
            min_staking_fee: T::DefaultMinStakingFee::get(),
            dividends_participation_weight:
                <T as pallet_torus0::Config>::DefaultDividendsParticipationWeight::get(),
            proposal_cost: T::DefaultProposalCost::get(),
        }
    }
}

impl<T: crate::Config> GlobalParamsData<T> {
    pub fn validate(&self) -> DispatchResult {
        ensure!(
            self.min_name_length > 1,
            crate::Error::<T>::InvalidMinNameLength
        );
        ensure!(
            (self.max_name_length as u32) < T::MaxAgentNameLengthConstraint::get(),
            crate::Error::<T>::InvalidMaxNameLength
        );
        ensure!(
            self.max_allowed_agents <= 50000,
            crate::Error::<T>::InvalidMaxAllowedAgents
        );
        ensure!(
            self.max_allowed_weights <= 2000,
            crate::Error::<T>::InvalidMaxAllowedWeights
        );
        ensure!(
            self.min_weight_control_fee >= 5,
            crate::Error::<T>::InvalidMinWeightControlFee
        );

        ensure!(
            self.proposal_cost <= 50_000_000_000_000_000_000_000,
            crate::Error::<T>::InvalidProposalCost
        );

        Ok(())
    }
}

#[derive(DebugNoBound, TypeInfo, Decode, Encode, MaxEncodedLen, PartialEq, Eq)]
#[scale_info(skip_type_params(T))]
pub enum ProposalData<T: crate::Config> {
    GlobalParams(GlobalParamsData<T>),
    GlobalCustom,
    TransferDaoTreasury {
        account: AccountIdOf<T>,
        amount: BalanceOf<T>,
    },
}

impl<T: crate::Config> ProposalData<T> {
    #[must_use]
    pub fn required_stake(&self) -> Percent {
        match self {
            Self::GlobalCustom | Self::TransferDaoTreasury { .. } => Percent::from_parts(50),
            Self::GlobalParams { .. } => Percent::from_parts(40),
        }
    }
}

#[derive(DebugNoBound, TypeInfo, Decode, Encode, MaxEncodedLen, PartialEq, Eq)]
#[scale_info(skip_type_params(T))]
pub struct UnrewardedProposal<T: crate::Config> {
    pub block: Block,
    pub votes_for: BoundedBTreeMap<AccountIdOf<T>, BalanceOf<T>, ConstU32<{ u32::MAX }>>,
    pub votes_against: BoundedBTreeMap<AccountIdOf<T>, BalanceOf<T>, ConstU32<{ u32::MAX }>>,
}

#[allow(clippy::too_many_arguments)]
pub fn add_global_params_proposal<T: crate::Config>(
    proposer: AccountIdOf<T>,
    data: GlobalParamsData<T>,
    metadata: Vec<u8>,
) -> DispatchResult {
    data.validate()?;
    let data = ProposalData::<T>::GlobalParams(data);

    add_proposal::<T>(proposer, data, metadata)
}

pub fn add_global_custom_proposal<T: crate::Config>(
    proposer: AccountIdOf<T>,
    metadata: Vec<u8>,
) -> DispatchResult {
    add_proposal(proposer, ProposalData::<T>::GlobalCustom, metadata)
}

pub fn add_dao_treasury_transfer_proposal<T: crate::Config>(
    proposer: AccountIdOf<T>,
    value: BalanceOf<T>,
    destination_key: AccountIdOf<T>,
    metadata: Vec<u8>,
) -> DispatchResult {
    let data = ProposalData::<T>::TransferDaoTreasury {
        account: destination_key,
        amount: value,
    };

    add_proposal::<T>(proposer, data, metadata)
}

fn add_proposal<T: crate::Config>(
    proposer: AccountIdOf<T>,
    data: ProposalData<T>,
    metadata: Vec<u8>,
) -> DispatchResult {
    ensure!(
        !metadata.is_empty(),
        crate::Error::<T>::ProposalDataTooSmall
    );
    ensure!(
        metadata.len() <= 256,
        crate::Error::<T>::ProposalDataTooLarge
    );

    let config = GlobalGovernanceConfig::<T>::get();

    let cost = config.proposal_cost;
    let _ = <T as crate::Config>::Currency::withdraw(
        &proposer,
        cost,
        WithdrawReasons::except(WithdrawReasons::TIP),
        ExistenceRequirement::AllowDeath,
    )
    .map_err(|_| crate::Error::<T>::NotEnoughBalanceToPropose)?;

    let proposal_id: u64 = crate::Proposals::<T>::iter()
        .count()
        .try_into()
        .map_err(|_| crate::Error::<T>::InternalError)?;

    let current_block: u64 =
        TryInto::try_into(<polkadot_sdk::frame_system::Pallet<T>>::block_number())
            .ok()
            .expect("blockchain will not exceed 2^64 blocks; QED.");

    let proposal = Proposal::<T> {
        id: proposal_id,
        proposer,
        expiration_block: current_block + config.proposal_expiration,
        data,
        status: ProposalStatus::Open {
            votes_for: BoundedBTreeSet::new(),
            votes_against: BoundedBTreeSet::new(),
            stake_for: 0,
            stake_against: 0,
        },
        metadata: BoundedVec::truncate_from(metadata),
        proposal_cost: cost,
        creation_block: current_block,
    };

    crate::Proposals::<T>::insert(proposal_id, proposal);

    Ok(())
}

pub fn tick_proposals<T: crate::Config>(block_number: Block) {
    let not_delegating = NotDelegatingVotingPower::<T>::get().into_inner();

    let proposals = Proposals::<T>::iter().filter(|(_, p)| p.is_active());

    if block_number % 100 != 0 {
        return;
    }

    for (id, proposal) in proposals {
        let res = with_storage_layer(|| tick_proposal(&not_delegating, block_number, proposal));
        if let Err(err) = res {
            error!("failed to tick proposal {id}: {err:?}, skipping...");
        }
    }
}

pub fn get_minimal_stake_to_execute_with_percentage<T: crate::Config>(
    threshold: Percent,
) -> BalanceOf<T> {
    let stake = pallet_torus0::TotalStake::<T>::get();

    stake
        .saturated_into::<BalanceOf<T>>()
        .checked_mul(threshold.deconstruct() as u128)
        .unwrap_or_default()
        .checked_div(100)
        .unwrap_or_default()
}

fn tick_proposal<T: crate::Config>(
    not_delegating: &BTreeSet<T::AccountId>,
    block_number: u64,
    mut proposal: Proposal<T>,
) -> DispatchResult {
    let ProposalStatus::Open {
        votes_for,
        votes_against,
        ..
    } = &proposal.status
    else {
        return Err(Error::<T>::ProposalIsFinished.into());
    };

    let votes_for: Vec<(AccountIdOf<T>, BalanceOf<T>)> = votes_for
        .iter()
        .cloned()
        .map(|id| {
            let stake = calc_stake::<T>(not_delegating, &id);
            (id, stake)
        })
        .collect();
    let votes_against: Vec<(AccountIdOf<T>, BalanceOf<T>)> = votes_against
        .iter()
        .cloned()
        .map(|id| {
            let stake = calc_stake::<T>(not_delegating, &id);
            (id, stake)
        })
        .collect();

    let stake_for_sum: BalanceOf<T> = votes_for.iter().map(|(_, stake)| stake).sum();
    let stake_against_sum: BalanceOf<T> = votes_against.iter().map(|(_, stake)| stake).sum();

    if block_number < proposal.expiration_block {
        if let ProposalStatus::Open {
            stake_for,
            stake_against,
            ..
        } = &mut proposal.status
        {
            *stake_for = stake_for_sum;
            *stake_against = stake_against_sum;
        }
        Proposals::<T>::set(proposal.id, Some(proposal));
        return Ok(());
    }

    let total_stake = stake_for_sum.saturating_add(stake_against_sum);
    let minimal_stake_to_execute =
        get_minimal_stake_to_execute_with_percentage::<T>(proposal.data.required_stake());

    let mut reward_votes_for = BoundedBTreeMap::new();
    for (key, value) in votes_for {
        reward_votes_for
            .try_insert(key, value)
            .expect("this wont exceed u32::MAX");
    }

    let mut reward_votes_against: BoundedBTreeMap<
        T::AccountId,
        BalanceOf<T>,
        ConstU32<{ u32::MAX }>,
    > = BoundedBTreeMap::new();
    for (key, value) in votes_against {
        reward_votes_against
            .try_insert(key, value)
            .expect("this probably wont exceed u32::MAX");
    }

    UnrewardedProposals::<T>::insert(
        proposal.id,
        UnrewardedProposal::<T> {
            block: block_number,
            votes_for: reward_votes_for,
            votes_against: reward_votes_against,
        },
    );

    if total_stake >= minimal_stake_to_execute {
        if stake_against_sum > stake_for_sum {
            proposal.refuse(block_number, stake_for_sum, stake_against_sum)
        } else {
            proposal.accept(block_number, stake_for_sum, stake_against_sum)
        }
    } else {
        proposal.expire(block_number)
    }
}

#[inline]
fn calc_stake<T: crate::Config>(
    not_delegating: &BTreeSet<T::AccountId>,
    voter: &T::AccountId,
) -> BalanceOf<T> {
    let own_stake: BalanceOf<T> = if !not_delegating.contains(voter) {
        0
    } else {
        pallet_torus0::stake::sum_staking_to::<T>(voter)
    };

    let delegated_stake = pallet_torus0::stake::get_staked_by_vector::<T>(voter)
        .into_iter()
        .filter(|(staker, _)| !not_delegating.contains(staker))
        .map(|(_, stake)| stake)
        .sum();

    own_stake.saturating_add(delegated_stake)
}

pub fn tick_proposal_rewards<T: crate::Config>(block_number: u64) {
    let governance_config = crate::GlobalGovernanceConfig::<T>::get();
    let reached_interval = block_number
        .checked_rem(governance_config.proposal_reward_interval)
        .is_some_and(|r| r == 0);
    if !reached_interval {
        return;
    }

    let mut n: u16 = 0;
    let mut account_stakes: BoundedBTreeMap<T::AccountId, BalanceOf<T>, ConstU32<{ u32::MAX }>> =
        BoundedBTreeMap::new();
    let mut total_allocation: I92F36 = I92F36::from_num(0);
    for (proposal_id, unrewarded_proposal) in UnrewardedProposals::<T>::iter() {
        if unrewarded_proposal.block
            < block_number.saturating_sub(governance_config.proposal_reward_interval)
        {
            continue;
        }

        for (acc_id, stake) in unrewarded_proposal
            .votes_for
            .into_iter()
            .chain(unrewarded_proposal.votes_against.into_iter())
        {
            let curr_stake = *account_stakes.get(&acc_id).unwrap_or(&0u128);
            account_stakes
                .try_insert(acc_id, curr_stake.saturating_add(stake))
                .expect("infallible");
        }

        match get_reward_allocation::<T>(&governance_config, n) {
            Ok(allocation) => {
                total_allocation = total_allocation.saturating_add(allocation);
            }
            Err(err) => {
                error!("could not get reward allocation for proposal {proposal_id}: {err:?}");
                continue;
            }
        }

        UnrewardedProposals::<T>::remove(proposal_id);
        n = n.saturating_add(1);
    }

    distribute_proposal_rewards::<T>(
        account_stakes,
        total_allocation,
        governance_config.max_proposal_reward_treasury_allocation,
    );
}

pub fn get_reward_allocation<T: crate::Config>(
    governance_config: &GovernanceConfiguration<T>,
    n: u16,
) -> Result<I92F36, DispatchError> {
    let treasury_address = DaoTreasuryAddress::<T>::get();
    let treasury_balance = <T as crate::Config>::Currency::free_balance(&treasury_address);
    let treasury_balance = I92F36::from_num(treasury_balance);

    let allocation_percentage = I92F36::from_num(
        governance_config
            .proposal_reward_treasury_allocation
            .deconstruct(),
    );
    let max_allocation =
        I92F36::from_num(governance_config.max_proposal_reward_treasury_allocation);

    let mut allocation = treasury_balance
        .checked_mul(allocation_percentage)
        .unwrap_or_default()
        .min(max_allocation);
    if n > 0 {
        let mut base = I92F36::from_num(1.5);
        let mut result = I92F36::from_num(1);
        let mut remaining = n;

        while remaining > 0 {
            if remaining % 2 == 1 {
                result = result.checked_mul(base).unwrap_or(result);
            }
            base = base.checked_mul(base).unwrap_or_default();
            remaining /= 2;
        }

        allocation = allocation.checked_div(result).unwrap_or(allocation);
    }
    Ok(allocation)
}

fn distribute_proposal_rewards<T: crate::Config>(
    account_stakes: BoundedBTreeMap<T::AccountId, BalanceOf<T>, ConstU32<{ u32::MAX }>>,
    total_allocation: I92F36,
    max_proposal_reward_treasury_allocation: BalanceOf<T>,
) {
    // This is just a sanity check, making sure we can never allocate more than the max
    if total_allocation > I92F36::from_num(max_proposal_reward_treasury_allocation) {
        error!("total allocation exceeds max proposal reward treasury allocation");
        return;
    }

    use polkadot_sdk::frame_support::sp_runtime::traits::IntegerSquareRoot;

    let dao_treasury_address = DaoTreasuryAddress::<T>::get();
    let account_sqrt_stakes: Vec<_> = account_stakes
        .into_iter()
        .map(|(acc_id, stake)| (acc_id, stake.integer_sqrt()))
        .collect();

    let total_stake: BalanceOf<T> = account_sqrt_stakes.iter().map(|(_, stake)| *stake).sum();
    let total_stake = I92F36::from_num(total_stake);

    for (acc_id, stake) in account_sqrt_stakes.into_iter() {
        let percentage = I92F36::from_num(stake)
            .checked_div(total_stake)
            .unwrap_or_default();

        let reward: BalanceOf<T> = total_allocation
            .checked_mul(percentage)
            .unwrap_or_default()
            .to_num();

        // Transfer the proposal reward to the accounts from treasury
        if let Err(err) = <T as crate::Config>::Currency::transfer(
            &dao_treasury_address,
            &acc_id,
            reward,
            ExistenceRequirement::AllowDeath,
        ) {
            error!("could not transfer proposal reward: {err:?}")
        }
    }
}<|MERGE_RESOLUTION|>--- conflicted
+++ resolved
@@ -97,14 +97,10 @@
                     constraints.min_staking_fee = Percent::from_percent(min_staking_fee);
                 });
                 pallet_emission0::MaxAllowedWeights::<T>::set(max_allowed_weights);
-<<<<<<< HEAD
                 pallet_emission0::MinStakePerWeight::<T>::set(min_stake_per_weight);
-=======
-                pallet_emission0::MinStakePerWeight::<T>::set(min_weight_stake);
                 crate::GlobalGovernanceConfig::<T>::mutate(|config| {
                     config.proposal_cost = proposal_cost;
                 });
->>>>>>> c35c48f4
             }
             ProposalData::TransferDaoTreasury { account, amount } => {
                 <T as crate::Config>::Currency::transfer(
