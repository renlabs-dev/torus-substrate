#![cfg_attr(not(feature = "std"), no_std)]

<<<<<<< HEAD
mod application;
mod config;
mod ext;
mod proposal;
mod roles;
mod voting;
=======
pub mod application;
pub mod config;
pub mod curator;
pub mod ext;
pub mod proposal;
pub mod voting;
>>>>>>> c35c48f4
pub mod whitelist;

use crate::application::AgentApplication;
use crate::config::GovernanceConfiguration;
use crate::proposal::Proposal;
use crate::proposal::ProposalId;
use crate::proposal::UnrewardedProposal;
pub(crate) use ext::*;
use frame::prelude::ensure_root;
pub use pallet::*;
use polkadot_sdk::frame_support::{
    dispatch::DispatchResult,
    pallet_prelude::{ValueQuery, *},
    sp_runtime::Percent,
    traits::Currency,
    Identity, PalletId,
};
use polkadot_sdk::frame_system::pallet_prelude::{ensure_signed, BlockNumberFor, OriginFor};
use polkadot_sdk::polkadot_sdk_frame::traits::AccountIdConversion;
use polkadot_sdk::polkadot_sdk_frame::{self as frame};
use polkadot_sdk::sp_std::vec::Vec;

#[frame::pallet]
pub mod pallet {
    #![allow(clippy::too_many_arguments)]
    use proposal::GlobalParamsData;

    use super::*;

    #[pallet::storage]
    pub type Proposals<T: Config> = StorageMap<_, Identity, ProposalId, Proposal<T>>;

    #[pallet::storage]
    pub type UnrewardedProposals<T: Config> =
        StorageMap<_, Identity, ProposalId, UnrewardedProposal<T>>;

    #[pallet::storage]
    pub type NotDelegatingVotingPower<T: Config> =
        StorageValue<_, BoundedBTreeSet<AccountIdOf<T>, ConstU32<{ u32::MAX }>>, ValueQuery>;

    #[pallet::storage]
    pub type GlobalGovernanceConfig<T: Config> =
        StorageValue<_, GovernanceConfiguration<T>, ValueQuery>;

    // This has to be different than DefaultKey, so we are not conflicting in tests.
    #[pallet::type_value]
    pub fn DefaultDaoTreasuryAddress<T: Config>() -> AccountIdOf<T> {
        <T as Config>::PalletId::get().into_account_truncating()
    }

    #[pallet::storage]
    pub type DaoTreasuryAddress<T: Config> =
        StorageValue<_, AccountIdOf<T>, ValueQuery, DefaultDaoTreasuryAddress<T>>;

    #[pallet::storage]
    pub type AgentApplications<T: Config> = StorageMap<_, Identity, u32, AgentApplication<T>>;

    #[pallet::storage]
    pub type AgentApplicationId<T: Config> = StorageValue<_, u32, ValueQuery>;

    #[pallet::storage]
    pub type Whitelist<T: Config> = StorageMap<_, Identity, AccountIdOf<T>, ()>;

    #[pallet::storage]
    pub type Curators<T: Config> = StorageMap<_, Identity, AccountIdOf<T>, ()>;

    #[pallet::storage]
    pub type Allocators<T: Config> = StorageMap<_, Identity, AccountIdOf<T>, ()>;

    #[pallet::storage]
    pub type TreasuryEmissionFee<T: Config> =
        StorageValue<_, Percent, ValueQuery, T::DefaultTreasuryEmissionFee>;

    #[pallet::config(with_default)]
    pub trait Config:
        polkadot_sdk::frame_system::Config + pallet_torus0::Config + pallet_emission0::Config
    {
        #[pallet::constant]
        type PalletId: Get<PalletId>;

        #[pallet::constant]
        type MinApplicationDataLength: Get<u32>;

        #[pallet::constant]
        type MaxApplicationDataLength: Get<u32>;

        #[pallet::constant]
        type ApplicationExpiration: Get<BlockAmount>;

        #[pallet::constant]
        type MaxPenaltyPercentage: Get<u8>;

        #[pallet::constant]
        type DefaultTreasuryEmissionFee: Get<Percent>;

        #[pallet::constant]
        #[pallet::no_default_bounds]
        type DefaultProposalCost: Get<BalanceOf<Self>>;

        #[pallet::no_default_bounds]
        type RuntimeEvent: From<Event<Self>>
            + IsType<<Self as polkadot_sdk::frame_system::Config>::RuntimeEvent>;

        type Currency: Currency<Self::AccountId, Balance = u128> + Send + Sync;
    }

    #[pallet::pallet]
    pub struct Pallet<T>(_);

    #[pallet::hooks]
    impl<T: Config> Hooks<BlockNumberFor<T>> for Pallet<T> {
        fn on_initialize(block_number: BlockNumberFor<T>) -> Weight {
            let current_block: u64 = block_number
                .try_into()
                .ok()
                .expect("blockchain won't pass 2 ^ 64 blocks");

            application::remove_expired_applications::<T>(current_block);
            proposal::tick_proposals::<T>(current_block);
            proposal::tick_proposal_rewards::<T>(current_block);

            Weight::zero()
        }
    }

    #[pallet::call]
    impl<T: Config> Pallet<T> {
        #[pallet::call_index(0)]
        #[pallet::weight((Weight::zero(), DispatchClass::Normal, Pays::Yes))]
        pub fn add_curator(origin: OriginFor<T>, key: AccountIdOf<T>) -> DispatchResult {
            ensure_root(origin)?;
            roles::manage_role::<T, Curators<T>>(key, true, Error::<T>::AlreadyCurator)
        }

        #[pallet::call_index(1)]
        #[pallet::weight((Weight::zero(), DispatchClass::Normal, Pays::Yes))]
        pub fn remove_curator(origin: OriginFor<T>, key: AccountIdOf<T>) -> DispatchResult {
            ensure_root(origin)?;
            roles::manage_role::<T, Curators<T>>(key, false, Error::<T>::NotAllocator)
        }

        #[pallet::call_index(2)]
        #[pallet::weight((Weight::zero(), DispatchClass::Normal, Pays::Yes))]
        pub fn add_allocator(origin: OriginFor<T>, key: AccountIdOf<T>) -> DispatchResult {
            ensure_root(origin)?;
            roles::manage_role::<T, Allocators<T>>(key, true, Error::<T>::AlreadyAllocator)
        }

        #[pallet::call_index(3)]
        #[pallet::weight((Weight::zero(), DispatchClass::Normal, Pays::Yes))]
        pub fn remove_allocator(origin: OriginFor<T>, key: AccountIdOf<T>) -> DispatchResult {
            ensure_root(origin)?;
            roles::manage_role::<T, Allocators<T>>(key, false, Error::<T>::NotAllocator)
        }

        #[pallet::call_index(4)]
        #[pallet::weight((Weight::zero(), DispatchClass::Normal, Pays::Yes))]
        pub fn add_to_whitelist(origin: OriginFor<T>, key: AccountIdOf<T>) -> DispatchResult {
            roles::ensure_curator::<T>(origin)?;
            whitelist::add_to_whitelist::<T>(key)
        }

        #[pallet::call_index(5)]
        #[pallet::weight((Weight::zero(), DispatchClass::Normal, Pays::Yes))]
        pub fn remove_from_whitelist(origin: OriginFor<T>, key: AccountIdOf<T>) -> DispatchResult {
            roles::ensure_curator::<T>(origin)?;
            whitelist::remove_from_whitelist::<T>(key)
        }

        #[pallet::call_index(6)]
        #[pallet::weight((Weight::zero(), DispatchClass::Normal, Pays::Yes))]
        pub fn accept_application(origin: OriginFor<T>, application_id: u32) -> DispatchResult {
            roles::ensure_curator::<T>(origin)?;
            application::accept_application::<T>(application_id)
        }

        #[pallet::call_index(7)]
        #[pallet::weight((Weight::zero(), DispatchClass::Normal, Pays::Yes))]
        pub fn deny_application(origin: OriginFor<T>, application_id: u32) -> DispatchResult {
            roles::ensure_curator::<T>(origin)?;
            application::deny_application::<T>(application_id)
        }

        #[pallet::call_index(8)]
        #[pallet::weight((Weight::zero(), DispatchClass::Normal, Pays::Yes))]
        pub fn penalize_agent(
            origin: OriginFor<T>,
            agent_key: AccountIdOf<T>,
            percentage: u8,
        ) -> DispatchResult {
            roles::ensure_curator::<T>(origin)?;
            roles::penalize_agent::<T>(agent_key, percentage)
        }

        #[pallet::call_index(9)]
        #[pallet::weight((Weight::zero(), DispatchClass::Normal, Pays::Yes))]
        pub fn submit_application(
            origin: OriginFor<T>,
            agent_key: AccountIdOf<T>,
            metadata: Vec<u8>,
        ) -> DispatchResult {
            let payer = ensure_signed(origin)?;
            application::submit_application::<T>(payer, agent_key, metadata)
        }

        #[pallet::call_index(10)]
        #[pallet::weight((Weight::zero(), DispatchClass::Normal, Pays::Yes))]
        pub fn add_global_params_proposal(
            origin: OriginFor<T>,
            data: GlobalParamsData<T>,
            metadata: Vec<u8>,
        ) -> DispatchResult {
            let proposer = ensure_signed(origin)?;
            proposal::add_global_params_proposal::<T>(proposer, data, metadata)
        }

        #[pallet::call_index(11)]
        #[pallet::weight((Weight::zero(), DispatchClass::Normal, Pays::Yes))]
        pub fn add_global_custom_proposal(
            origin: OriginFor<T>,
            metadata: Vec<u8>,
        ) -> DispatchResult {
            let proposer = ensure_signed(origin)?;
            proposal::add_global_custom_proposal::<T>(proposer, metadata)
        }

        #[pallet::call_index(12)]
        #[pallet::weight((Weight::zero(), DispatchClass::Normal, Pays::Yes))]
        pub fn add_dao_treasury_transfer_proposal(
            origin: OriginFor<T>,
            value: BalanceOf<T>,
            destination_key: AccountIdOf<T>,
            data: Vec<u8>,
        ) -> DispatchResult {
            let proposer = ensure_signed(origin)?;
            proposal::add_dao_treasury_transfer_proposal::<T>(
                proposer,
                value,
                destination_key,
                data,
            )
        }

        #[pallet::call_index(13)]
        #[pallet::weight((Weight::zero(), DispatchClass::Normal, Pays::Yes))]
        pub fn vote_proposal(
            origin: OriginFor<T>,
            proposal_id: u64,
            agree: bool,
        ) -> DispatchResult {
            let voter = ensure_signed(origin)?;
            voting::add_vote::<T>(voter, proposal_id, agree)
        }

        #[pallet::call_index(14)]
        #[pallet::weight((Weight::zero(), DispatchClass::Normal, Pays::Yes))]
        pub fn remove_vote_proposal(origin: OriginFor<T>, proposal_id: u64) -> DispatchResult {
            let voter = ensure_signed(origin)?;
            voting::remove_vote::<T>(voter, proposal_id)
        }

        #[pallet::call_index(15)]
        #[pallet::weight((Weight::zero(), DispatchClass::Normal, Pays::Yes))]
        pub fn enable_vote_delegation(origin: OriginFor<T>) -> DispatchResult {
            let delegator = ensure_signed(origin)?;
            voting::enable_delegation::<T>(delegator)
        }

        #[pallet::call_index(16)]
        #[pallet::weight((Weight::zero(), DispatchClass::Normal, Pays::Yes))]
        pub fn disable_vote_delegation(origin: OriginFor<T>) -> DispatchResult {
            let delegator = ensure_signed(origin)?;
            voting::disable_delegation::<T>(delegator)
        }
    }

    #[pallet::event]
    #[pallet::generate_deposit(pub(crate) fn deposit_event)]
    pub enum Event<T: Config> {
        /// A new proposal has been created.
        ProposalCreated(ProposalId),
        /// A proposal has been accepted.
        ProposalAccepted(ProposalId),
        /// A proposal has been refused.
        ProposalRefused(ProposalId),
        /// A proposal has expired.
        ProposalExpired(ProposalId),
        /// A vote has been cast on a proposal.
        ProposalVoted(u64, T::AccountId, bool),
        /// A vote has been unregistered from a proposal.
        ProposalVoteUnregistered(u64, T::AccountId),
        /// An agent account has been added to the whitelist.
        WhitelistAdded(T::AccountId),
        /// An agent account has been removed from the whitelist.
        WhitelistRemoved(T::AccountId),
        /// A new application has been created.
        ApplicationCreated(u32),
        /// An application has been accepted.
        ApplicationAccepted(u32),
        /// An application has been denied.
        ApplicationDenied(u32),
        /// An application has expired.
        ApplicationExpired(u32),
    }

    #[pallet::error]
    pub enum Error<T> {
        /// The proposal is already finished. Do not retry.
        ProposalIsFinished,
        /// Invalid parameters were provided to the finalization process.
        InvalidProposalFinalizationParameters,
        /// Invalid parameters were provided to the voting process.
        InvalidProposalVotingParameters,
        /// Negative proposal cost when setting global or subnet governance configuration.
        InvalidProposalCost,
        /// Negative expiration when setting global or subnet governance configuration.
        InvalidProposalExpiration,
        /// Key doesn't have enough tokens to create a proposal.
        NotEnoughBalanceToPropose,
        /// Proposal data is empty.
        ProposalDataTooSmall,
        /// Proposal data is bigger than 256 characters.
        ProposalDataTooLarge,
        /// The staked module is already delegating for 2 ^ 32 keys.
        ModuleDelegatingForMaxStakers,
        /// Proposal with given id doesn't exist.
        ProposalNotFound,
        /// Proposal was either accepted, refused or expired and cannot accept votes.
        ProposalClosed,
        /// Proposal data isn't composed by valid UTF-8 characters.
        InvalidProposalData,
        /// Invalid value given when transforming a u64 into T::Currency.
        InvalidCurrencyConversionValue,
        /// Dao Treasury doesn't have enough funds to be transferred.
        InsufficientDaoTreasuryFunds,
        /// Key has already voted on given Proposal.
        AlreadyVoted,
        /// Key hasn't voted on given Proposal.
        NotVoted,
        /// Key doesn't have enough stake to vote.
        InsufficientStake,
        /// The voter is delegating its voting power to their staked modules. Disable voting power
        /// delegation.
        VoterIsDelegatingVotingPower,
        /// An internal error occurred, probably relating to the size of the bounded sets.
        InternalError,
        /// The application data is too small or empty.
        ApplicationTooSmall,
        /// The application data is too large, exceeding the maximum allowed size.
        InvalidApplicationSize,
        /// The application is not in a pending state.
        ApplicationNotPending,
        /// The application key is already used in another application.
        ApplicationKeyAlreadyUsed,
        /// The application data is invalid or malformed.
        InvalidApplication,
        /// The account doesn't have enough balance to submit an application.
        NotEnoughBalanceToApply,
        /// The operation can only be performed by the curator.
        NotCurator,
        /// The application with the given ID was not found.
        ApplicationNotFound,
        /// The account is already whitelisted and cannot be added again.
        AlreadyWhitelisted,
        /// The account is not whitelisted and cannot be removed from the whitelist.
        NotWhitelisted,
        /// Failed to convert the given value to a balance.
        CouldNotConvertToBalance,
        /// The application data provided does not meet the length requirement
        InvalidApplicationDataLength,
        /// The penalty percentage provided does not meet the maximum requirement
        InvalidAgentPenaltyPercentage,
        /// The key is already a curator.
        AlreadyCurator,
        /// The key is already an allocator.
        AlreadyAllocator,
        /// The key is not an allocator.
        NotAllocator,
        /// Agent not found
        AgentNotFound,
        /// Invalid agent penalty percentage
        InvalidPenaltyPercentage,
        /// Invalid minimum name length in proposal
        InvalidMinNameLength,
        /// Invalid maximum name length in proposal
        InvalidMaxNameLength,
        /// Invalid maximum allowed agents in proposal
        InvalidMaxAllowedAgents,
        /// Invalid maximum allowed weights in proposal
        InvalidMaxAllowedWeights,
        /// Invalid minimum weight control fee in proposal
        InvalidMinWeightControlFee,
    }
}

impl<T: Config> pallet_governance_api::GovernanceApi<T::AccountId> for Pallet<T> {
    fn dao_treasury_address() -> T::AccountId {
        DaoTreasuryAddress::<T>::get()
    }

    fn treasury_emission_fee() -> Percent {
        TreasuryEmissionFee::<T>::get()
    }

    fn is_whitelisted(key: &T::AccountId) -> bool {
        whitelist::is_whitelisted::<T>(key)
    }

    fn ensure_allocator(key: &T::AccountId) -> DispatchResult {
        crate::roles::ensure_allocator::<T>(key)
    }
}<|MERGE_RESOLUTION|>--- conflicted
+++ resolved
@@ -1,20 +1,11 @@
 #![cfg_attr(not(feature = "std"), no_std)]
 
-<<<<<<< HEAD
 mod application;
 mod config;
 mod ext;
 mod proposal;
 mod roles;
 mod voting;
-=======
-pub mod application;
-pub mod config;
-pub mod curator;
-pub mod ext;
-pub mod proposal;
-pub mod voting;
->>>>>>> c35c48f4
 pub mod whitelist;
 
 use crate::application::AgentApplication;
