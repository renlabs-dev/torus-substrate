--- conflicted
+++ resolved
@@ -1,23 +1,15 @@
-<<<<<<< HEAD
-use pallet_governance::proposal::{Proposal, ProposalData};
-use pallet_governance::Error;
-use pallet_governance::{proposal::ProposalStatus, Proposals};
-use polkadot_sdk::frame_support::{assert_err, assert_ok};
-use polkadot_sdk::sp_runtime::BoundedVec;
-=======
 use pallet_emission0::PendingEmission;
 use pallet_governance::{
-    config::GovernanceConfiguration,
-    proposal::{GlobalParamsData, ProposalStatus},
+    proposal::{Proposal, ProposalData, ProposalStatus},
     DaoTreasuryAddress, Error, GlobalGovernanceConfig, Proposals, TreasuryEmissionFee,
 };
 use pallet_governance_api::GovernanceApi;
-use polkadot_sdk::frame_support::traits::Get;
-use polkadot_sdk::{frame_support::assert_err, sp_runtime::BoundedBTreeSet};
+use polkadot_sdk::frame_support::assert_err;
 use polkadot_sdk::{frame_support::assert_ok, sp_runtime::Percent};
->>>>>>> a5461345
+use polkadot_sdk::{frame_support::traits::Get, sp_runtime::BoundedVec};
 use test_utils::{
-    add_balance, get_balance, get_origin, new_test_ext, to_nano, zero_min_burn, AccountId, Test,
+    add_balance, get_balance, get_origin, new_test_ext, step_block, to_nano, zero_min_burn,
+    AccountId, Governance, Test,
 };
 
 fn register(account: AccountId, _unused: u16, module: AccountId, stake: u128) {
@@ -87,7 +79,49 @@
         const FOR: u32 = 0;
         const AGAINST: u32 = 1;
 
+        let key = 0;
+
         register(FOR, 0, 0, to_nano(10));
+        register(AGAINST, 0, 1, to_nano(5));
+
+        config(1, 100);
+
+        add_balance(key, 1);
+        assert_ok!(
+            pallet_governance::Pallet::<Test>::add_global_custom_proposal(
+                get_origin(key),
+                b"metadata".to_vec()
+            )
+        );
+
+        vote(FOR, 0, true);
+        vote(AGAINST, 0, false);
+
+        step_block(100);
+
+        assert_eq!(
+            Proposals::<Test>::get(0).unwrap().status,
+            ProposalStatus::Accepted {
+                block: 100,
+                stake_for: to_nano(10),
+                stake_against: to_nano(5),
+            }
+        );
+    });
+}
+
+#[test]
+fn global_proposal_is_refused_correctly() {
+    new_test_ext().execute_with(|| {
+        PendingEmission::<Test>::set(0);
+        TreasuryEmissionFee::<Test>::set(Percent::zero());
+        let balance = get_balance(DaoTreasuryAddress::<Test>::get());
+
+        zero_min_burn();
+        const FOR: u32 = 0;
+        const AGAINST: u32 = 1;
+
+        register(FOR, 0, 0, to_nano(5));
         register(AGAINST, 0, 1, to_nano(10));
 
         config(1, 100);
@@ -116,16 +150,17 @@
             }
             _ => unreachable!(),
         }
+
+        assert_eq!(
+            get_balance(Governance::dao_treasury_address()),
+            balance + crate::GlobalGovernanceConfig::<Test>::get().proposal_cost
+        );
     });
 }
 
 #[test]
 fn adds_vote_correctly() {
     new_test_ext().execute_with(|| {
-        PendingEmission::<Test>::set(0);
-        TreasuryEmissionFee::<Test>::set(Percent::zero());
-        let balance = get_balance(DaoTreasuryAddress::<Test>::get());
-
         zero_min_burn();
 
         const FOR: u32 = 0;
@@ -155,45 +190,8 @@
                 assert!(votes_for.contains(&FOR));
                 assert!(votes_against.contains(&AGAINST));
             }
-<<<<<<< HEAD
             _ => unreachable!(),
         }
-=======
-        );
-        assert_eq!(
-            get_balance(Test::dao_treasury_address()),
-            balance + crate::GlobalGovernanceConfig::<Test>::get().proposal_cost
-        );
-    });
-}
-
-#[test]
-fn global_params_proposal_accepted() {
-    new_test_ext().execute_with(|| {
-        zero_min_burn();
-        const KEY: u32 = 0;
-
-        register(KEY, 0, 0, to_nano(10));
-        config(1, 100);
-
-        let data = GlobalParamsData {
-            proposal_cost: 69_420,
-            ..Default::default()
-        };
-
-        add_balance(KEY, 1);
-        pallet_governance::Pallet::<Test>::add_global_params_proposal(
-            get_origin(KEY),
-            data,
-            b"metadata".to_vec(),
-        )
-        .unwrap();
-
-        vote(KEY, 0, true);
-        step_block(100);
-
-        assert_eq!(GlobalGovernanceConfig::<Test>::get().proposal_cost, 69_420);
->>>>>>> a5461345
     });
 }
 
@@ -203,27 +201,80 @@
         zero_min_burn();
 
         const MODULE: u32 = 0;
-
-        register(MODULE, 0, 0, to_nano(10));
-
-        config(1, 100);
+        PendingEmission::<Test>::set(0);
+        TreasuryEmissionFee::<Test>::set(Percent::zero());
+        let balance = get_balance(DaoTreasuryAddress::<Test>::get());
+
+        let min_stake: u128 = <Test as pallet_torus0::Config>::DefaultMinAllowedStake::get();
+        let default_proposal_expiration: u64 =
+            <Test as pallet_governance::Config>::DefaultProposalExpiration::get();
+
+        config(1, 100);
+
+        let origin = get_origin(0);
+        add_balance(0, to_nano(2));
+        register(0, 0, 0, to_nano(1) - min_stake);
 
         if pallet_torus0::stake::sum_staked_by::<Test>(&MODULE) < 1 {
             stake(MODULE, MODULE, to_nano(1));
         }
 
-        assert_err!(
-            pallet_governance::Pallet::<Test>::vote_proposal(get_origin(MODULE), 0, true),
+        let _ = pallet_governance::roles::penalize_agent::<Test>(0, 100);
+        pallet_torus0::TotalStake::<Test>::set(to_nano(10));
+
+        assert_ok!(pallet_governance::Pallet::<Test>::add_emission_proposal(
+            origin.clone(),
+            Percent::from_parts(20),
+            Percent::from_parts(20),
+            Percent::from_parts(20),
+            vec![b'0'; 64],
+        ));
+
+        vote(0, 0, true);
+
+        step_block(default_proposal_expiration);
+
+        assert_eq!(
+            Proposals::<Test>::get(0).unwrap().status,
+            ProposalStatus::Expired
+        );
+        assert_eq!(
+            get_balance(Governance::dao_treasury_address()),
+            balance + crate::GlobalGovernanceConfig::<Test>::get().proposal_cost
+        );
+    });
+}
+
+#[test]
+fn creates_emission_proposal_with_invalid_params_and_it_fails() {
+    new_test_ext().execute_with(|| {
+        const MODULE: AccountId = 0;
+
+        zero_min_burn();
+
+        let default_proposal_expiration: u64 =
+            <Test as pallet_governance::Config>::DefaultProposalExpiration::get();
+
+        let min_stake: u128 = <Test as pallet_torus0::Config>::DefaultMinAllowedStake::get();
+
+        config(1, default_proposal_expiration);
+
+        let origin = get_origin(MODULE);
+        add_balance(MODULE, to_nano(2));
+        register(MODULE, 0, MODULE, to_nano(1) - min_stake);
+
+        assert_err!(
+            pallet_governance::Pallet::<Test>::vote_proposal(origin.clone(), 0, true),
             Error::<Test>::ProposalNotFound
         );
 
         assert_err!(
-            pallet_governance::Pallet::<Test>::vote_proposal(get_origin(MODULE), 0, false),
+            pallet_governance::Pallet::<Test>::vote_proposal(origin.clone(), 0, false),
             Error::<Test>::ProposalNotFound
         );
 
         assert_err!(
-            pallet_governance::Pallet::<Test>::remove_vote_proposal(get_origin(MODULE), 0),
+            pallet_governance::Pallet::<Test>::remove_vote_proposal(origin, 0),
             Error::<Test>::ProposalNotFound
         );
     });
@@ -276,20 +327,7 @@
     new_test_ext().execute_with(|| {
         zero_min_burn();
 
-<<<<<<< HEAD
         const MODULE: u32 = 0;
-=======
-        PendingEmission::<Test>::set(0);
-        TreasuryEmissionFee::<Test>::set(Percent::zero());
-        let balance = get_balance(DaoTreasuryAddress::<Test>::get());
-
-        let default_proposal_expiration: u64 =
-            <Test as pallet_governance::Config>::DefaultProposalExpiration::get();
-
-        let min_stake: u128 = <Test as pallet_torus0::Config>::DefaultMinAllowedStake::get();
-
-        config(1, default_proposal_expiration);
->>>>>>> a5461345
 
         register(MODULE, 0, 0, to_nano(10));
 
@@ -312,10 +350,6 @@
             pallet_governance::Pallet::<Test>::vote_proposal(get_origin(MODULE), 0, false),
             Error::<Test>::AlreadyVoted
         );
-        assert_eq!(
-            get_balance(Test::dao_treasury_address()),
-            balance + crate::GlobalGovernanceConfig::<Test>::get().proposal_cost
-        );
     });
 }
 
