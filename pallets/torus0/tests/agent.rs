--- conflicted
+++ resolved
@@ -1,39 +1,26 @@
-<<<<<<< HEAD
+use pallet_governance_api::GovernanceApi;
 use pallet_torus0::{
     agent::Agent, AgentUpdateCooldown, Agents, Burn, Error, ImmunityPeriod, MaxAllowedAgents,
 };
 use polkadot_sdk::{frame_support::assert_err, sp_core::Get, sp_runtime::Percent};
 use test_utils::{
-    assert_ok, clear_cooldown, get_origin,
-    pallet_emission0::{ConsensusMembers, WeightControlDelegation},
-    pallet_governance::{self, Allocators},
-    step_block, Test,
-=======
-use pallet_governance_api::GovernanceApi;
-use pallet_torus0::{Burn, Error};
-use polkadot_sdk::{frame_support::assert_err, sp_core::Get, sp_runtime::Percent};
-use test_utils::{
-    assert_ok, get_balance,
-    pallet_emission0::PendingEmission,
-    pallet_governance::{self, DaoTreasuryAddress, TreasuryEmissionFee},
-    Test,
->>>>>>> a5461345
+    assert_ok, clear_cooldown, get_balance, get_origin,
+    pallet_emission0::{ConsensusMembers, PendingEmission, WeightControlDelegation},
+    pallet_governance::{self, Allocators, DaoTreasuryAddress, TreasuryEmissionFee},
+    step_block, Governance, Test,
 };
 
 #[test]
 fn register_correctly() {
     test_utils::new_test_ext().execute_with(|| {
-<<<<<<< HEAD
-        let agent_id = 0;
-        let allocator_id = 1;
-=======
         PendingEmission::<Test>::set(0);
         TreasuryEmissionFee::<Test>::set(Percent::zero());
         let balance = get_balance(DaoTreasuryAddress::<Test>::get());
 
-        let agent = 0;
->>>>>>> a5461345
-        let name = "agent".as_bytes().to_vec();
+        let agent_id = 0;
+        let allocator_id = 1;
+
+        let name = "idk://agent".as_bytes().to_vec();
         let url = "idk://agent".as_bytes().to_vec();
         let metadata = "idk://agent".as_bytes().to_vec();
 
@@ -72,7 +59,6 @@
         assert_eq!(agent.metadata.to_vec(), metadata);
 
         assert_eq!(
-<<<<<<< HEAD
             WeightControlDelegation::<Test>::get(agent.key),
             Some(allocator_id)
         );
@@ -86,10 +72,11 @@
                 metadata.clone(),
             ),
             Error::<Test>::AgentAlreadyRegistered
-=======
-            get_balance(Test::dao_treasury_address()),
+        );
+
+        assert_eq!(
+            get_balance(Governance::dao_treasury_address()),
             balance + Burn::<Test>::get()
->>>>>>> a5461345
         );
     });
 }
