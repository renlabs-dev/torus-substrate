use pallet_torus0::{Error, MinAllowedStake, StakedBy, StakingTo, TotalStake};
use polkadot_sdk::frame_support::{assert_err, traits::Currency};
use test_utils::{assert_ok, get_origin, pallet_governance, to_nano, Balances, Test};

#[test]
fn add_stake_correctly() {
    test_utils::new_test_ext().execute_with(|| {
        let from = 0;
        let to = 1;
        let stake_to_add = MinAllowedStake::<Test>::get();
        let total_balance = stake_to_add * 2;
        let balance_after = stake_to_add;

        assert_ok!(pallet_governance::whitelist::add_to_whitelist::<Test>(to));

        assert_ok!(pallet_torus0::agent::register::<Test>(
            to,
            to,
            "to".as_bytes().to_vec(),
            "to://idk".as_bytes().to_vec(),
            "idk".as_bytes().to_vec()
        ));

        let _ = Balances::deposit_creating(&from, total_balance);

        assert_eq!(Balances::total_balance(&from), total_balance);
        assert_eq!(Balances::total_balance(&to), 0);

        assert_ok!(pallet_torus0::Pallet::<Test>::add_stake(
            get_origin(from),
            to,
            stake_to_add
        ));

        assert_eq!(Balances::total_balance(&from), balance_after);
        assert_eq!(StakingTo::<Test>::get(from, to), Some(stake_to_add));
        assert_eq!(StakedBy::<Test>::get(to, from), Some(stake_to_add));
        assert_eq!(TotalStake::<Test>::get(), stake_to_add);
    });
}

#[test]
fn transfer_stake_correctly() {
    test_utils::new_test_ext().execute_with(|| {
        let from = 0;
        let to = 1;
        let transfer = 2;
        let stake_to_add = MinAllowedStake::<Test>::get();
        let total_balance = stake_to_add * 2;
        let balance_after = stake_to_add;

        assert_ok!(pallet_governance::whitelist::add_to_whitelist::<Test>(to));
        assert_ok!(pallet_governance::whitelist::add_to_whitelist::<Test>(
            transfer
        ));

        assert_ok!(pallet_torus0::agent::register::<Test>(
            to,
            to,
            "to".as_bytes().to_vec(),
            "to://idk".as_bytes().to_vec(),
            "idk".as_bytes().to_vec()
        ));

        assert_ok!(pallet_torus0::agent::register::<Test>(
            transfer,
            transfer,
            "transfer".as_bytes().to_vec(),
            "transfer://idk".as_bytes().to_vec(),
            "idk".as_bytes().to_vec()
        ));

        let _ = Balances::deposit_creating(&from, total_balance);

        assert_eq!(Balances::total_balance(&from), total_balance);
        assert_eq!(Balances::total_balance(&to), 0);

        assert_ok!(pallet_torus0::Pallet::<Test>::add_stake(
            get_origin(from),
            to,
            stake_to_add
        ));

        assert_eq!(Balances::total_balance(&from), balance_after);
        assert_eq!(StakingTo::<Test>::get(from, to), Some(stake_to_add));
        assert_eq!(StakedBy::<Test>::get(to, from), Some(stake_to_add));
        assert_eq!(TotalStake::<Test>::get(), stake_to_add);

        assert_ok!(pallet_torus0::Pallet::<Test>::transfer_stake(
            get_origin(from),
            to,
            transfer,
            stake_to_add
        ));

        assert_eq!(StakingTo::<Test>::get(from, to), Some(0));
        assert_eq!(StakingTo::<Test>::get(from, transfer), Some(stake_to_add));
        assert_eq!(StakedBy::<Test>::get(to, from), Some(0));
        assert_eq!(StakedBy::<Test>::get(transfer, from), Some(stake_to_add));
        assert_eq!(TotalStake::<Test>::get(), stake_to_add);
    });
}

#[test]
fn add_stake_without_registering_the_agent() {
    test_utils::new_test_ext().execute_with(|| {
        let from = 0;
        let to = 1;
        let stake_to_add = MinAllowedStake::<Test>::get();
        let total_balance = stake_to_add * 2;

        let _ = Balances::deposit_creating(&from, total_balance);

        assert_eq!(Balances::total_balance(&from), total_balance);
        assert_eq!(Balances::total_balance(&to), 0);

        assert_err!(
            pallet_torus0::Pallet::<Test>::add_stake(get_origin(from), to, stake_to_add),
            Error::<Test>::AgentDoesNotExist
        );

        assert_eq!(Balances::total_balance(&from), total_balance);
        assert_eq!(StakingTo::<Test>::get(from, to), None);
        assert_eq!(StakedBy::<Test>::get(to, from), None);
        assert_eq!(TotalStake::<Test>::get(), 0);
    });
}

#[test]
fn add_stake_without_the_minimum_stake() {
    test_utils::new_test_ext().execute_with(|| {
        let from = 0;
        let to = 1;
        let stake_to_add = MinAllowedStake::<Test>::get();
        let total_balance = stake_to_add * 2;

        let _ = Balances::deposit_creating(&from, total_balance);

        assert_eq!(Balances::total_balance(&from), total_balance);
        assert_eq!(Balances::total_balance(&to), 0);

        assert_err!(
            pallet_torus0::Pallet::<Test>::add_stake(get_origin(from), to, stake_to_add - 1),
            Error::<Test>::StakeTooSmall
        );

        assert_eq!(Balances::total_balance(&from), total_balance);
        assert_eq!(StakingTo::<Test>::get(from, to), None);
        assert_eq!(StakedBy::<Test>::get(to, from), None);
        assert_eq!(TotalStake::<Test>::get(), 0);
    });
}

#[test]
fn remove_stake_correctly() {
    test_utils::new_test_ext().execute_with(|| {
        let from = 0;
        let to = 1;
        let stake_to_add_and_remove = MinAllowedStake::<Test>::get();
        let total_balance = stake_to_add_and_remove * 2;

        assert_ok!(pallet_governance::whitelist::add_to_whitelist::<Test>(to));

        assert_ok!(pallet_torus0::agent::register::<Test>(
            to,
            to,
            "to".as_bytes().to_vec(),
            "to://idk".as_bytes().to_vec(),
            "idk".as_bytes().to_vec()
        ));

        let _ = Balances::deposit_creating(&from, total_balance);
        assert_eq!(Balances::total_balance(&to), 0);

        assert_ok!(pallet_torus0::Pallet::<Test>::add_stake(
            get_origin(from),
            to,
            stake_to_add_and_remove
        ));

        assert_ok!(pallet_torus0::Pallet::<Test>::remove_stake(
            get_origin(from),
            to,
            stake_to_add_and_remove
        ));

        assert_eq!(Balances::total_balance(&from), total_balance);
        assert_eq!(StakingTo::<Test>::get(from, to), Some(0));
        assert_eq!(StakedBy::<Test>::get(to, from), Some(0));
        assert_eq!(TotalStake::<Test>::get(), 0);
    });
}

#[test]
fn remove_stake_with_unregistered_agent() {
    test_utils::new_test_ext().execute_with(|| {
        let from = 0;
        let to = 1;

        let stake = to_nano(500);
        let total_balance = stake * 2;

        assert_ok!(pallet_governance::whitelist::add_to_whitelist::<Test>(to));
        assert_ok!(pallet_torus0::Pallet::<Test>::register_agent(
            get_origin(to),
            to,
            b"to".to_vec(),
            b"to://idk".to_vec(),
            b"idk".to_vec()
        ));

        let _ = Balances::deposit_creating(&from, total_balance);

        assert_eq!(Balances::total_balance(&from), total_balance);
        assert_eq!(Balances::total_balance(&to), 0);

        assert_ok!(pallet_torus0::Pallet::<Test>::add_stake(
            get_origin(from),
            to,
            stake,
        ));

<<<<<<< HEAD
        assert_err!(
            pallet_torus0::Pallet::<Test>::remove_stake(
                get_origin(from),
                to,
                stake_to_add_and_remove - 1
            ),
            Error::<Test>::StakeTooSmall,
        );

        assert_eq!(Balances::total_balance(&from), stake_to_add_and_remove);
        assert_eq!(
            StakingTo::<Test>::get(from, to),
            Some(stake_to_add_and_remove)
        );
        assert_eq!(
            StakedBy::<Test>::get(to, from),
            Some(stake_to_add_and_remove)
        );
        assert_eq!(TotalStake::<Test>::get(), stake_to_add_and_remove);
    });
}

#[test]
fn remove_stake_with_unregistered_agent() {
    test_utils::new_test_ext().execute_with(|| {
        let from = 0;
        let to = 1;
        let stake_to_add_and_remove = MinAllowedStake::<Test>::get();
        let total_balance = stake_to_add_and_remove * 2;

        assert_ok!(pallet_governance::whitelist::add_to_whitelist::<Test>(to));
        assert_ok!(pallet_torus0::Pallet::<Test>::register_agent(
            get_origin(to),
            to,
            "to".as_bytes().to_vec(),
            "to://idk".as_bytes().to_vec(),
            "idk".as_bytes().to_vec()
        ));
=======
        assert_eq!(Balances::total_balance(&from), total_balance / 2);
>>>>>>> 954a2485

        assert_eq!(TotalStake::<Test>::get(), stake);
        assert_eq!(StakingTo::<Test>::get(from, to), Some(stake));
        assert_eq!(StakedBy::<Test>::get(to, from), Some(stake));

<<<<<<< HEAD
        assert_eq!(Balances::total_balance(&to), 0);
        assert_ok!(pallet_torus0::Pallet::<Test>::add_stake(
            get_origin(from),
            to,
            stake_to_add_and_remove,
        ));
=======
>>>>>>> 954a2485
        assert_ok!(pallet_torus0::Pallet::<Test>::unregister_agent(get_origin(
            to
        )));

        assert_err!(
<<<<<<< HEAD
            pallet_torus0::Pallet::<Test>::remove_stake(
                get_origin(from),
                to,
                stake_to_add_and_remove
            ),
=======
            pallet_torus0::Pallet::<Test>::remove_stake(get_origin(from), to, stake),
>>>>>>> 954a2485
            Error::<Test>::AgentDoesNotExist,
        );

        assert_eq!(Balances::total_balance(&from), total_balance);
        assert_eq!(StakingTo::<Test>::get(from, to), None);
        assert_eq!(StakedBy::<Test>::get(to, from), None);
        assert_eq!(TotalStake::<Test>::get(), 0);
    });
}<|MERGE_RESOLUTION|>--- conflicted
+++ resolved
@@ -1,6 +1,6 @@
 use pallet_torus0::{Error, MinAllowedStake, StakedBy, StakingTo, TotalStake};
 use polkadot_sdk::frame_support::{assert_err, traits::Currency};
-use test_utils::{assert_ok, get_origin, pallet_governance, to_nano, Balances, Test};
+use test_utils::{as_tors, assert_ok, get_origin, pallet_governance, Balances, Test};
 
 #[test]
 fn add_stake_correctly() {
@@ -197,7 +197,7 @@
         let from = 0;
         let to = 1;
 
-        let stake = to_nano(500);
+        let stake = as_tors(500);
         let total_balance = stake * 2;
 
         assert_ok!(pallet_governance::whitelist::add_to_whitelist::<Test>(to));
@@ -213,83 +213,24 @@
 
         assert_eq!(Balances::total_balance(&from), total_balance);
         assert_eq!(Balances::total_balance(&to), 0);
-
         assert_ok!(pallet_torus0::Pallet::<Test>::add_stake(
             get_origin(from),
             to,
             stake,
         ));
 
-<<<<<<< HEAD
-        assert_err!(
-            pallet_torus0::Pallet::<Test>::remove_stake(
-                get_origin(from),
-                to,
-                stake_to_add_and_remove - 1
-            ),
-            Error::<Test>::StakeTooSmall,
-        );
-
-        assert_eq!(Balances::total_balance(&from), stake_to_add_and_remove);
-        assert_eq!(
-            StakingTo::<Test>::get(from, to),
-            Some(stake_to_add_and_remove)
-        );
-        assert_eq!(
-            StakedBy::<Test>::get(to, from),
-            Some(stake_to_add_and_remove)
-        );
-        assert_eq!(TotalStake::<Test>::get(), stake_to_add_and_remove);
-    });
-}
-
-#[test]
-fn remove_stake_with_unregistered_agent() {
-    test_utils::new_test_ext().execute_with(|| {
-        let from = 0;
-        let to = 1;
-        let stake_to_add_and_remove = MinAllowedStake::<Test>::get();
-        let total_balance = stake_to_add_and_remove * 2;
-
-        assert_ok!(pallet_governance::whitelist::add_to_whitelist::<Test>(to));
-        assert_ok!(pallet_torus0::Pallet::<Test>::register_agent(
-            get_origin(to),
-            to,
-            "to".as_bytes().to_vec(),
-            "to://idk".as_bytes().to_vec(),
-            "idk".as_bytes().to_vec()
-        ));
-=======
         assert_eq!(Balances::total_balance(&from), total_balance / 2);
->>>>>>> 954a2485
 
         assert_eq!(TotalStake::<Test>::get(), stake);
         assert_eq!(StakingTo::<Test>::get(from, to), Some(stake));
         assert_eq!(StakedBy::<Test>::get(to, from), Some(stake));
 
-<<<<<<< HEAD
-        assert_eq!(Balances::total_balance(&to), 0);
-        assert_ok!(pallet_torus0::Pallet::<Test>::add_stake(
-            get_origin(from),
-            to,
-            stake_to_add_and_remove,
-        ));
-=======
->>>>>>> 954a2485
         assert_ok!(pallet_torus0::Pallet::<Test>::unregister_agent(get_origin(
             to
         )));
 
         assert_err!(
-<<<<<<< HEAD
-            pallet_torus0::Pallet::<Test>::remove_stake(
-                get_origin(from),
-                to,
-                stake_to_add_and_remove
-            ),
-=======
             pallet_torus0::Pallet::<Test>::remove_stake(get_origin(from), to, stake),
->>>>>>> 954a2485
             Error::<Test>::AgentDoesNotExist,
         );
 
