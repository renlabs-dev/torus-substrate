--- conflicted
+++ resolved
@@ -27,11 +27,7 @@
 
 #[frame::pallet]
 pub mod pallet {
-<<<<<<< HEAD
-    const STORAGE_VERSION: StorageVersion = StorageVersion::new(0);
-=======
     const STORAGE_VERSION: StorageVersion = StorageVersion::new(1);
->>>>>>> 36cb912a
 
     use frame::prelude::BlockNumberFor;
     use pallet_emission0_api::Emission0Api;
